--- conflicted
+++ resolved
@@ -15,10 +15,7 @@
     '--config', '/workspace/tests/no-virtualenv/no-virtualenv.yaml',
     '--config', '/workspace/tests/python2-libraries/python2-libraries.yaml',
     '--config', '/workspace/tests/python3-libraries/python3-libraries.yaml',
-<<<<<<< HEAD
     '--config', '/workspace/tests/license-test.yaml',
-=======
->>>>>>> 147facbd
     '-v'
   ]
 images:
