--- conflicted
+++ resolved
@@ -1,29 +1,19 @@
-FROM gcr.io/google-appengine/python:latest
+FROM ${FULL_BASE_IMAGE}
 
 # Install performance
-RUN python2 -m pip install performance
+RUN pip install performance
 
 # Create virtual environment
-<<<<<<< HEAD
 RUN pip install --upgrade virtualenv
 
 # Download ensurepip module which prevents the failure when benchmarking python3, can be removed once we drop debian's 3.4
-=======
-RUN python2 -m pip install -U virtualenv
-
-# Download ensurepip module which prevents the failure when benchmarking python3
->>>>>>> bc4d1c25
 RUN wget https://www.python.org/ftp/python/3.4.2/Python-3.4.2.tgz
 RUN tar xzf Python-3.4.2.tgz
 RUN cp -R Python-3.4.2/Lib/ensurepip /usr/lib/python3.4
 
 # Run the benchmark and compare the performance, add the --debug-single-value flag to let the benchmark run in fastest mode
-<<<<<<< HEAD
 RUN pyperformance run --debug-single-value --python=python2.7 -o py2.7.json
 RUN pyperformance run --debug-single-value --python=python3.4 -o py3.4.json
 RUN pyperformance run --debug-single-value --python=python3.5 -o py3.5.json
 RUN pyperformance compare py2.7.json py3.4.json --output_style table
-RUN pyperformance compare py3.4.json py3.5.json --output_style table
-=======
-RUN pyperformance run --debug-single-value --python=python2.7 -o py2.7.json && pyperformance run --debug-single-value --python=python3.4 -o py3.4.json && pyperformance run --debug-single-value --python=python3.5 -o py3.5.json && pyperformance compare py2.7.json py3.4.json --output_style table && pyperformance compare py3.4.json py3.5.json --output_style table
->>>>>>> bc4d1c25
+RUN pyperformance compare py3.4.json py3.5.json --output_style table