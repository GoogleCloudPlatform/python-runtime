--- conflicted
+++ resolved
@@ -121,7 +121,6 @@
         self.testdata_dir = 'testdata'
         assert os.path.isdir(self.testdata_dir), 'Could not run test: testdata directory not found'
 
-<<<<<<< HEAD
     def test_sub_and_quote(self):
         valid_cases = (
             # Empty string
@@ -167,7 +166,7 @@
                 with self.assertRaises(ValueError):
                     used = set()
                     local_cloudbuild.sub_and_quote(s, subs, used)
-=======
+
     def check_call_with_capture(self, *args, **kw_args):
         """Act like subprocess.check_call but capture stdout"""
         try:
@@ -186,7 +185,6 @@
                              stderr=subprocess.DEVNULL) == 0)):
             return True
         return False
->>>>>>> e3f21c47
 
     def test_get_cloudbuild(self):
         args = argparse.Namespace(
@@ -364,7 +362,7 @@
             steps=[],
             substitutions={'_FOO':'_foo'},
         )
-        with self.assertRaisesRegexp(ValueError, 'User substitution variables'):
+        with self.assertRaisesRegex(ValueError, 'User substitution variables'):
             actual = local_cloudbuild.generate_script(cloudbuild)
 
     def test_make_executable(self):
@@ -394,93 +392,59 @@
             self.assertEqual(actual, contents)
 
     def test_local_cloudbuild(self):
-        # Actually run it if we can find a docker command.
-        should_run = self.have_docker()
+        if not self.have_docker():
+            self.fail('This test requires a working Docker daemon')
 
         # Read cloudbuild.yaml from testdata file, write output to
         # tempdir, and maybe try to run it
-<<<<<<< HEAD
-        with tempfile.TemporaryDirectory(
-            prefix='local_cloudbuild_test_') as tempdir:
-            cases = (
-                # Everything is ok
-                ('cloudbuild_ok.yaml', None, None),
-                # Builtin substitutions like $PROJECT_ID work
-                ('cloudbuild_builtin_substitutions.yaml', None, None),
-                # User substitutions like $_FOO work
-                ('cloudbuild_user_substitutions.yaml',
-                 {'_FOO':'this is foo value'},
-                 None
-                ),
-                # User substitutions like $_FOO fails when undefined
-                ('cloudbuild_user_substitutions.yaml', None, ValueError),
-                # Exit code 1 (failure)
-                ('cloudbuild_err_rc1.yaml', None, subprocess.CalledProcessError),
-                # Command not found
-                ('cloudbuild_err_not_found.yaml', None, subprocess.CalledProcessError),
-                )
-            for case in cases:
-                with self.subTest(case=case):
-                    config_name, substitutions, exception = case
-                    if substitutions is None:
-                        substitutions = local_cloudbuild.DEFAULT_SUBSTITUTIONS
-                    should_succeed = (exception is None)
-                    config = os.path.join(self.testdata_dir, config_name)
-                    actual_output_script = os.path.join(
-                        tempdir, config_name + '_local.sh')
-                    args = argparse.Namespace(
-                        config=config,
-                        output_script=actual_output_script,
-                        run=should_run,
-                        substitutions=substitutions,
-                    )
-                    if should_run:
-                        print("Executing docker commands in {}".format(actual_output_script))
-                    if should_succeed:
-                        local_cloudbuild.local_cloudbuild(args)
-                    else:
-                        with self.assertRaises(exception):
-=======
         cases = (
             # Everything is ok
-            ('cloudbuild_ok.yaml', True),
+            ('cloudbuild_ok.yaml', None, None),
+            # Builtin substitutions like $PROJECT_ID work
+            ('cloudbuild_builtin_substitutions.yaml', None, None),
+            # User substitutions like $_FOO work
+            ('cloudbuild_user_substitutions.yaml',
+             {'_FOO':'this is foo value'},
+             None
+            ),
+            # User substitutions like $_FOO fails when undefined
+            ('cloudbuild_user_substitutions.yaml', None, ValueError),
             # Exit code 1 (failure)
-            ('cloudbuild_err_rc1.yaml', False),
+            ('cloudbuild_err_rc1.yaml', None, subprocess.CalledProcessError),
             # Command not found
-            ('cloudbuild_err_not_found.yaml', False),
+            ('cloudbuild_err_not_found.yaml', None, subprocess.CalledProcessError),
             # Cleaning up files owned by root
-            ('cloudbuild_difficult_cleanup.yaml', True),
+            ('cloudbuild_difficult_cleanup.yaml', None, None),
         )
         for case in cases:
             with self.subTest(case=case), \
                     tempfile.TemporaryDirectory(prefix='local_cloudbuild_test_') as tempdir, \
                     unittest.mock.patch('subprocess.check_call', self.check_call_with_capture):
-                config_name, should_succeed = case
+                config_name, substitutions, exception = case
+                if substitutions is None:
+                    substitutions = local_cloudbuild.DEFAULT_SUBSTITUTIONS
+                should_succeed = (exception is None)
                 config = os.path.join(self.testdata_dir, config_name)
                 actual_output_script = os.path.join(
                     tempdir, config_name + '_local.sh')
                 args = argparse.Namespace(
                     config=config,
                     output_script=actual_output_script,
-                    run=should_run)
-
-                if should_run:
-                    print('Executing docker commands in {}'.format(actual_output_script))
-                    if should_succeed:
+                    run=True,
+                    substitutions=substitutions,
+                )
+
+                if should_succeed:
+                    local_cloudbuild.local_cloudbuild(args)
+                else:
+                    with self.assertRaises(exception):
                         local_cloudbuild.local_cloudbuild(args)
-                    else:
-                        with self.assertRaises(subprocess.CalledProcessError):
->>>>>>> e3f21c47
-                            local_cloudbuild.local_cloudbuild(args)
-
-                    # Check that staging dir was cleaned up
-                    match = re.search(STAGING_DIR_REGEX, self.check_call_output)
-                    self.assertTrue(match)
-                    staging_dir = match.group(1)
-                    self.assertFalse(os.path.isdir(staging_dir), staging_dir)
-                else:
-                    # Generate but don't execute script
-                    local_cloudbuild.local_cloudbuild(args)
+
+                # Check that staging dir was cleaned up
+                match = re.search(STAGING_DIR_REGEX, self.check_call_output)
+                self.assertTrue(match)
+                staging_dir = match.group(1)
+                self.assertFalse(os.path.isdir(staging_dir), staging_dir)
 
     def test_parse_args(self):
         # Test explicit output_script
