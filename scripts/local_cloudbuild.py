--- conflicted
+++ resolved
@@ -46,7 +46,6 @@
 # Exclude non-printable control characters (including newlines)
 PRINTABLE_REGEX = re.compile(r"""^[^\x00-\x1f]*$""")
 
-<<<<<<< HEAD
 # Container Builder substitutions
 # https://cloud.google.com/container-builder/docs/api/build-requests#substitutions
 SUBSTITUTION_REGEX = re.compile(r"""(?x)
@@ -74,10 +73,9 @@
     'REVISION_ID': '',
     'TAG_NAME': '',
 }
-=======
+
 # Use this image for cleanup actions
 DEBIAN_IMAGE='gcr.io/google-appengine/debian8'
->>>>>>> e3f21c47
 
 # File template
 BUILD_SCRIPT_TEMPLATE = """\
@@ -301,18 +299,19 @@
     Returns:
         (str): Contents of shell script
     """
-<<<<<<< HEAD
-    with io.StringIO() as outfile:
-        outfile.write(BUILD_SCRIPT_HEADER)
-        subs_used = set()
-        docker_commands = [
-            generate_command(step, cloudbuild.substitutions, subs_used)
-            for step in cloudbuild.steps]
-        for docker_command in docker_commands:
-            line = ' '.join(docker_command) + '\n\n'
-            outfile.write(line)
-        outfile.write(BUILD_SCRIPT_FOOTER)
-        s = outfile.getvalue()
+    # This deletes everything in /workspace including hidden files,
+    # but not /workspace itself
+    cleanup_step = Step(
+        args=['rm', '-rf', '/workspace'],
+        dir_='',
+        env=[],
+        name=DEBIAN_IMAGE,
+    )
+    cleanup_command = generate_command(cleanup_step, {}, set())
+    subs_used = set()
+    docker_commands = [
+        generate_command(step, cloudbuild.substitutions, subs_used)
+        for step in cloudbuild.steps]
 
     # Check that all user variables were referenced at least once
     user_subs_unused = [name for name in cloudbuild.substitutions.keys()
@@ -323,18 +322,7 @@
             'User substitution variables {} were defined in the --substitution '
             'flag but never used in the cloudbuild file.'.format(nice_list))
 
-=======
-    # This deletes everything in /workspace including hidden files,
-    # but not /workspace itself
-    cleanup_step = Step(
-        args=['rm', '-rf', '/workspace'],
-        dir_='',
-        env=[],
-        name=DEBIAN_IMAGE,
-    )
-    cleanup_command = generate_command(cleanup_step)
     cleanup_str = ' '.join(cleanup_command)
-    docker_commands = [generate_command(step) for step in cloudbuild.steps]
     docker_lines = []
     for docker_command in docker_commands:
         line = ' '.join(docker_command) + '\n\n'
@@ -343,7 +331,6 @@
 
     s = BUILD_SCRIPT_TEMPLATE.format(cleanup_str=cleanup_str,
                                      docker_str=docker_str)
->>>>>>> e3f21c47
     return s
 
 
